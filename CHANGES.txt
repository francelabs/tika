Release 1.17 - ???

  * OOXML locale should be set by POI's LocaleUtil not Locale.getDefault().
    Fix unit tests to be robust against different locales in OOXML
    and ExcelParser (TIKA-2438).

  * Upgrade to PDFBox 2.0.7 (TIKA-2431).

  * Tika now has support for automatic image captioning, that
    combines Computer Vision and Natural Language Processing to
    automatically generate a readable caption for an image 
<<<<<<< HEAD
    (TIKA-2262, TIKA-2402, Gh-198, Gh-196, Gh-189).
=======
    (TIKA-2262, TIKA-2355).
>>>>>>> c6b6b173

  * Add TestCorruptedFiles to allow devs to test parsers against
    corrupted input files (TIKA-2430).
    
Release 1.16 - 7/7/2017

  * Exclude jj2000 from edu.ucar grip to avoid potential
    license conflicts with ASL 2.0

  * Add Age recognition using Ensemble model for Linear regression
    and Apache OpenNLP Maximum Entropy. Tika can now detect age from
    text (TIKA-1988).

  * Add Tika Deep Learning support for the VGG16 model for
    Very Deep Convolutional Networks for Large-Scale Image Recognition.
    Now Tika supports both Inception v3/v4 and VGG16 based image 
    recognition (TIKA-2298).

  * Extract macros from PPT (TIKA-2089).

  * Extract absolute path for last saved location when available
    in .xlsx and .xlsb (TIKA-2335).

  * Rename SentimentParser to SentimentAnalysisParser to
    prevent conflict with dependency (TIKA-2368).

  * tika-app now extracts inline images in PDFs by
    default, and it includes a warning to users that this is not the
    default behavior elsewhere in Tika (TIKA-2374).

  * Allow configurability of warnings for problems during
    parser initialization (TIKA-2389).

  * Upgrade to Jackcess 2.1.8 (TIKA-2380).

  * Upgrade to POI 3.17-beta1 (TIKA-2336).

  * Remove non-ASL-2.0-compatible org.json (TIKA-1804).

  * Allow extraction of <script> elements in HTML as embedded "MACRO".
    Users must turn this on via TikaConfig (TIKA-2391).

  * Allow users to turn off extraction of headers and footers
    from .doc, .docx, .xls, .xlsx, .xlsb (TIKA-2362)

  * Extract text from charts in .docx, .pptx, .xlsx and .xlsb
    (TIKA-2254).

  * Extract text from diagrams in .docx, .pptx, .xlsx and .xlsb
    (TIKA-1945).

  * Fix bug in tika-server that led to an attempt to close the
    input stream twice (TIKA-2384).

  * Enable base32 encoding of digests and enable BouncyCastle implementations
    of digest algorithms (TIKA-2386).

  * Canonical Mimetype of WAVE audio changed to match RFC 2361 defined
    version, audio/vnd.wave, older audio/x-wav remains as an alias

  * Upgrade "provided" xerial to 3.19.3 (TIKA-2412).

  * Upgrade Gson to 2.8.1 (TIKA-2414).

  * Upgrade mime4j to 0.8.1 (TIKA-2413).

  * Mime magic improvements for GraphViz (TIKA-2422), HTML files which
    claim to be XML but aren't quite valid XML (TIKA-2419) and QuickTime
    / MP4 (TIKA-2418)

Release 1.15 - 05/23/2017

  * Tika now has a module for Deep Learning powered by the 
    DL4J toolkit. The initial included model is for InceptionV3
    and so using this module, natively in Java, Tika can use 
    Deep learning for metadata/text extraction from Images using
    the power of the Inception model (Github-165).

  * A new parser for sentiment analysis using a categorical 
    (multi-class, anry, sad, neutral, like, love) and binary
    (positive/negative) was added leveraging the USC data 
    science work (TIKA-2016).

  * Tika now has the ability to automatically detect objects in videos,
    using OpenCV and Tensorflow (TIKA-2322).

  * Change default behavior to parse embedded documents even if the user
    forgets to specify a Parser.class in the ParseContext (TIKA-2096).
    Users who wish to parse only the container document should set
    an EmptyParser as the Parser.class in the ParseContext.

  * Change default behavior of Office Parsers to _not_ extract
    Macros.  User needs to setExtractMacros to "true" (TIKA-2302).

  * Added tika-eval module (TIKA-1332).

  * Unified logging across Tika: SLF4J as logging API, Apache Log4j as
    implementation with JCL and JUL bridges in standalone tools like
    tika-app, tika-batch and tika-server (TIKA-2245).

  * Add parser for XLSB files (TIKA-1195).

  * Add parsers for EMF/WMF files (TIKA-2246/TIKA-2247).

  * Add parsers for WordPerfect and QuattroPro (.qpw) files.
    Contributed by Pascal Essiembre (TIKA-1946 and TIKA-2228).

  * Add experimental SAX parser for .pptx files. To select this parser,
    set useSAXPptxExtractor(true) on OfficeParserConfig (TIKA-2210).

  * Add experimental SAX parser for .docx files. To select this parser,
    set useSAXDocxExtractor(true) on OfficeParserConfig (TIKA-1321, TIKA-2191).

  * Add mime detection and parser for Word 2006ML format (TIKA-2179).

  * Bug fix for WordPerfect via Pascal Essiembre (TIKA-2352).

  * Added "text-main" equivalent option to tika-server via
    /tika/main (TIKA-2343).

  * Enabled configuration of the EncodingDetector used by
    parsers that extend AbstractEncodingDetectorParser (TIKA-2273).

  * Prevent easily preventable OOMs for both detection and parsing
    of some compression formats (TIKA-2330).

  * Extract images and thumbnails from ODT via Sam Bayer (TIKA-2295).

  * Fix potential NPE in FeedParser via Julien Nioche (TIKA-2269).

  * Official mime types for BMP, EMF and WMF have been registered with
    IANA, so switch to these (image/bmp image/emf image/wmf) (TIKA-2250)

  * Be more parsimonious with BufferedInputStreams via Josh Hight
    (TIKA-2244).

  * Enable handling of hyphenated language codes in TesseractOCRParser
    via Graham Russell (TIKA-2231).

  * Improve style tags in ODT (TIKA-2242).

  * Add container detection for embedded MSEquation files (TIKA-2238).

  * Add parsing of JBIG2 and extraction of JBIG2 from PDFs when
    required dependencies are added to class path by user.
    Contributed by Pascal Essiembre (TIKA-2232).

  * Mime magic for the OneNote family (.one / .onetoc / .onepkg), no parser
    (TIKA-2224).

  * Add configurability of "preserve-interword-spacing" to
    TesseractOCRParser (TIKA-2190).

  * Upgrade to PDFBox 2.0.6 and JempBox 1.8.13 (TIKA-2209/TIKA-2236/TIKA-2361).

  * Refactor MockParser to consolidate service loading
    and mime types into tika-core/src/test (TIKA-2195).

  * Enabled extraction of embedded objects from headers, footers,
    footnotes, endnotes and comments in legacy .docx parser (TIKA-2192).

  * Allow extraction of PDActions (including Javascript) from
    PDFs (TIKA-2090).  This is turned off by default.  Users
    must setExtractActions(true) on the PDFParserConfig.

  * Change default behavior in experimental .docx parser to ignore
    deleted text to align with .doc (TIKA-2187).

  * Upgrade to POI 3.16 (TIKA-2116, TIKA-2181, TIKA-2329).

  * Allow configuration of timeout for ForkParser (TIKA-2170).

  * Add extraction of .jpx inline images from PDFs when required
    dependencies are added by user to class path (TIKA-2175).

  * Add .jpx, .jp2, .ppm to formats handled by Tesseract (TIKA-2174).

  * Upgrade SQLite "provided" dependency to 3.16.1 (TIKA-2334).

  * Update Apache CXF version to 3.0.12 (TIKA-2292).

  * Add Lingo24 Language Detector (TIKA-2297).

  * Further mime magic for WebVTT (TIKA-1772)

  * Extend support for increased PSM options up to 13 for modern 
    versions of Tesseract (TIKA-2357).

  * Prevent potential resource leak by closing TrueTypeFont
    via Cameron Rollheiser (TIKA-2370).

Release 1.14 - 10/19/2016

  * Extract all headers from MSG/RFC822 (TIKA-2122).

  * Upgrade metadata-extractor to 2.9.1 (TIKA-2113).

  * Extract PDF DocInfo metadata into separate keys to prevent
    overwriting by XMP metadata (TIKA-2057).

  * Re-enable fileUrl for tika-server (TIKA-2081).  If you choose,
    to use this feature, beware of the security vulnerabilities!
    See: https://cve.mitre.org/cgi-bin/cvename.cgi?name=CVE-2015-3271

  * Add Tesseract's hOCR output format as an option, via Eric Pugh
    (TIKA-2093)

  * Extract macros from MSOffice files (TIKA-2069).

  * Maintain passed-in mime in TXTParser (TIKA-2047).

  * Upgrade to POI.3-15 (TIKA-2013).

  * Upgrade to PDFBox 2.0.3 (TIKA-2051).

  * Fix hyperlinks with formatting in DOC and DOCX (TIKA-1255
    and TIKA-2078)

  * Tika now is integrated with the Tensorflow library from Google 
    and it can use its Inception v3 image classification model to 
    identify objects in images (TIKA-1993).

  * Parser configuration is now type-safe and parameters for parsers
    can have assigned types (TIKA-1508, TIKA-1986).

  * Prevent OOM/permanent hang on some corrupt CHM files (TIKA-2040).

  * Upgrade ICU4J charset detection components to fix multithreading
    bug (TIKA-2041).

  * Upgrade to Jackcess 2.1.4 (TIKA-2039).

  * Maintain more significant digits in cells of "General" format
    in XLS and XLSX (TIKA-2025).

  * Avoid mark/reset issues when extracting or detecting embedded resources
    in RFC822 emails (TIKA-2037).

  * Improving accuracy of Tesseract for better extraction of numeric 
    and alphanumeric text from images (TIKA-2021, TIKA-2031).

  * Improve extraction of embedded documents from PPT, PPTX and XLSX
    (TIKA-2026).

  * Add parser for applefile (AppleSingle) (TIKA-2022).

  * Add mime types, mime magic and/or globs for:
     * Endnote Import File (TIKA-2011)
     * DJVU files (TIKA-2009)
     * MS Owner File (TIKA-2008)
     * Windows Media Metafile (TIKA-2004)
     * iCal and vCalendar (TIKA-2006)
     * MBOX (TIKA-2042)
     * Stata DTA (TIKA-2064)

  * Add configurable maximum threshold for number of events extracted
    from the XMP Media Management Schema in JempboxExtractor (TIKA-1999).

  * Integrate TesseractOCR with full page image rendering for PDFs (TIKA-1994).

  * Add mime detection via Nick C and parser for DBF files (TIKA-1513).
  
  * Add mime detection and parsers for MSOffice 2003 XML Word
    and Excel formats (TIKA-1958).

  * Extract hyperlinks from PPT, PPTX, XSLX (TIKA-1454).

  * Upgrade to Commons Compress 1.12 (supports progress on TIKA-1358)

Release 1.13 - 05/08/2016

  * Upgrade to PDFBox 2.0.1 (TIKA-1285/TIKA-1959).
    MAJOR CHANGES in PDFParser:
    * The classic sequential parser is no longer available.
    * Tiff files are no longer extracted by default.  See
      https://pdfbox.apache.org/2.0/dependencies.html#optional-components
      for optional components to process Tiff files.
    * Some truncated/corrupted files that had some content extracted
      with 1.8.x may have no content extracted in 2.0.x (see TIKA-1912).

  * The MIT-NLP Information Extraction (MITIE) Named Entity
    Recognition (NER) system is now supported in Tika
    (TIKA-1913, GitHub-108).

  * Tika now supports the use of the Yandex translation 
    service (TIKA-1943, GitHub-106).

  * Tika now uses NER to extract scientific measurements
    from text using either GROBID Quantities which uses 
    conditional random fields and NLTK which uses regular 
    expressesions (TIKA-1917, GitHub-104).

  * Fixed JournalParser to handle null responses from 
    GROBID and to log a message (TIKA-1925).

  * Refactored Language Detector into tika-landetect module,
    added default N-Gram implementation, Optimaize Lang
    Detector and MIT Text.jl implementation 
    (TIKA-1872, TIKA-1696, TIKA-1723).
 
  * Extract metadata from MP4 videos whether or not the
    PooledTimeSeries parser is available via Aditya Dhulipala
    (TIKA-1844).

  * Fix NPE when trying to get embedded image identifier in
    WordParser (TIKA-1956).

  * Improvements to MIME database for detection of Scientific
    and other formats present in the TREC-DD-Polar dataset
    (TIKA-1881, GitHub-85, TIKA-1883, TIKA-1884, TIKA-1886,
     TIKA-1882).

  * LinkContentHandler now extracts links from script tags
    via Joseph Naegele (TIKA-1937).

  * Handle per page IOExceptions more robustly in PDFParser (TIKA-1948).

  * Upgrade commons-compress to 1.11 (TIKA-1949).

  * Add detection for embedded MSChart.Graph files (TIKA-1033).

  * Fix NPE in Sqlite parser from Nick C (TIKA-1927).

  * Fix NPE in Open Document parser from Nick C (TIKA-1916).

  * Upgrade mp4parser's isoparser to 1.1.7 (TIKA-1924 and TIKA-1931).

  * Upgrade BouncyCastle to 1.54 (TIKA-1923).

  * Upgrade Jackcess to 2.1.3 (TIKA-1922).

  * Upgrade Drew Noakes' metadata-extractor to 2.8.1 (TIKA-1921).

  * Upgrade Gson in tika-serialization to 2.6.2 (TIka-1920).

  * Upgrade commons-cli in tika-batch to 1.3.1 (TIKA-1919).

  * Add XMPMM support to PDFParser and JpegParser via Jempbox (TIKA-1894).

  * Move serialization of TikaConfig to tika-core and enable dumping
    of the config file via tika-app (TIKA-1657).

  * Tika now incorporates the Natural Language Toolkit (NLTK) from the
    Python community as an option for Named Entity Recognition (TIKA-1876).

  * Add support for XFA extraction via Pascal Essiembre (TIKA-1857).

  * Upgrade to sqlite-jdbc 3.8.11.2 (TIKA-1861).  NOTE: this dependency
    is still <scope>provided</scope>.  You need to include this dependency
    in order to parse sqlite files.

  * Upgrade to POI 3.15-beta1 (TIKA-1895).

  * Upgrade to Jackson 2.7.1 (TIKA-1869).

  * Upgrade to Apache SIS 0.6 (TIKA-1878).

  * RichTextContentHandler moved from the Server package to Core (TIKA-1870).

  * Added ZeroSizeFileDetector to support application/x-zerovalue via
    Adesh Gupta (TIKA-1885).  
  
  * Addition of types information to Grobid quantities parser via 
    Can Menekse (TIKA-1965).

Release 1.12 - 01/24/2016

  * Support for iFrames and element link extraction is provided in
    the link Content Handler (TIKA-1835).

  * Slide notes are now linked to the slide XHTML in the PPT output
    (TIKA-1840).

  * JSON tests in Tika server were updated to remove impossible casts
    (Github-73).

  * Fix bug in GeoTopicParser where NER is reused instead of instantiated
    with each request (TIKA-1834).

  * Upgrade rome to 1.5.1 && Downgrade Rome dependency to 0.9 to avoid 
    nasty NPE (TIKA-1820, TIKA-1516)

  * The NamedEntityParser was enhanced to generate text content
    in addition to metadata (TIKA-1815, TIKA-1816).

  * A significant speed-up is made to the GeoTopicParser by
    using the new REST server capabilities from Lucene Geo
    Gazetteer (TIKA-1803).

  * A parser to compute motion properties in Videos, e.g., 
    Histogram of Oriented Gradients and Histogram of Optical Flows
    using the Pooled Time Series algorithm, was added (TIKA-1798).

  * Provide NamedEntityParser which exposes Named Entity Recognition
    from OpenNLP and Stanford NER providers (TIKA-1787, GitHub-61,
    GitHub-62).

  * Allow XHTMLContentHandler to pass attributes of html element 
    via Markus Jelsma (TIKA-1782).

  * Fix regression with spacing in PPT via Andreas Beeker (TIKA-1777).

  * Tika Facade parse methods for Path and File added which take a
    Metadata object, to mirror the existing InputStream one (GitHub-60)

  * GeoParser fix for loading the NER model from a jar file (TIKA-1791)


Release 1.11 - 10/18/2015

  * Java7 API support for allowing java.nio.file.Path as method arguments
    was added to Tika and to ParsingReader, TikaFileTypeDetector, and to
    Tika Config (TIKA-1745, TIKA-1746, TIKA-1751).

  * MIME support was added for WebVTT: The Web Video Text Tracks Format
    files (TIKA-1772).

  * MIME magic improved to ensure emails detected as message/rfc822
    (TIKA-1771).

  * Upgrade to Jackcess Encrypt 2.1.1 to avoid binary incompatibility
    with Bouncy Castle (TIKA-1736).
  
  * Make div and other markup more consistent between PPT and 
    PPTX (TIKA-1755).

  * Parse multiple authors from MSOffice's semi-colon delimited
    author field (TIKA-1765).
  
  * Include CTAKESConfig.properties within tika-parsers resources 
    by default (TIKA-1741).
  
  * Prevent infinite recursion when processing inline images
    in PDF files by limiting extraction of duplicate images
    within the same page (TIKA-1742).

  * Upgrade to POI 3.13-final (via Andreas Beeker) (TIKA-1707).

  * Upgraded tika-batch to use Path throughout (TIKA-1747 and
    (TIKA-1754).

  * Upgraded to Path in TikaInputStream (via Yaniv Kunda) (TIKA-1744).

  * Changed default content handler type for "/rmeta" in tika-server
    to "xml" to align with "-J" option in tika-app.  
    Clients can now specify handler types via PathParam. (TIKA-1716).

  * The fantastic GROBID (or Grobid) GeneRation Of BIbliographic Data
    for machine learning from PDF files is now integrated as a 
    Tika parser (TIKA-1699, TIKA-1712).

  * The ability to specify the Tesseract Config Path was added
    to the OCR Parser (TIKA-1703).

  * Upgraded to ASM 5.0.4 (TIKA-1705).

  * Corrected Tika Config XML detector definition explicit loading 
    of MimeTypes (TIKA-1708)

  * In Tika Parsers, Batch, Server, App and Examples, use Apache
    Commons IO instead of inlined ex-Commons classes, and the Java 7
    Standard Charset definitions (TIKA-1710)

  * Upgraded to Commons Compress 1.10, which enables zlib compressed
    archives support (TIKA-1718)


Release 1.10 - 8/1/2015

  * Tika Config XML can now be used to create composite detectors,
    and exclude detectors that DefaultDetector would otherwise
    have used. This brings support in-line with Parsers. (TIKA-1702)

  * Reverted to legacy sort order of parsers that was 
    mistakenly reversed in Tika 1.9 (TIKA-1689).

  * Upgrade to POI 3.13-beta1 (TIKA-1667).

  * Upgrade to PDFBox 1.8.10 (TIKA-1588).

  * MimeTypes now tries to find a registered type with and 
    without parameters (TIKA-1692).

  * Added more robust error handling for encoding detection
    of .MSG files (TIKA-1238).

  * Fixed bug in Tika's use of the Jackcess parser that 
    prevented reading of v97 Access files (TIKA-1681).

  * Upgrade xerial.org's sqlite-jdbc to 3.8.10.1. NOTE: 
    as of Tika 1.9, this jar is "provided." Make sure 
    to upgrade your provided jar! (TIKA-1687).

  * Add header/footer extraction to xls (via Aeham Abushwashi)
    (TIKA-1400).

  * Drop the source file name from the embedded file path in
    RecursiveParserWrapper's "X-TIKA:embedded_resource_path" 
    (TIKA-1673).

  * Upgraded to Java 7 (TIKA-1536).

  * Non-standards compliant emails are now correctly detected
    as message/rfc822 (TIKA-1602).

  * Added parser for MS Access files via Jackcess. Many thanks 
    to Health Market Science, Brian O'Neill and James Ahlborn 
    for relicensing Jackcess to Apache v2! (TIKA-1601)

  * GDALParser now correctly sets "nitf" as a supported 
    MediaType (TIKA-1664).

  * Added DigestingParser to calculate digest hashes 
    and record them in metadata. Integrated with
    tika-app and tika-server (TIKA-1663).

  * Fixed ZipContainerDetector to detect all IPA files
    (TIKA-1659).


Release 1.9 - 6/6/2015

  * The ability to use the cTAKES clinical text
    knowledge extraction system for biomedical data is 
    now included as a Tika parser (TIKA-1645, TIKA-1642).

  * Tika-server allows a user to specify the Tika config
    from the command line (TIKA-1652, TIKA-1426).

  * Matlab file detection has been improved (TIKA-1634).

  * The EXIFTool was added as an External parser
    (TIKA-1639).

  * If FFMPEG is installed and on the PATH, it is a 
    usable Parser in Tika now (TIKA-1510).

  * Fixes have been applied to the ExternalParser to make
    it functional (TIKA-1638).

  * Tika service loading can now be more verbose with the 
    org.apache.tika.service.error.warn system property (TIKA-1636).

  * Tika Server now allows for metadata extraction from remote
    URLs and in addition it outputs the detected language as a
    metadata field (TIKA-1625).

  * OUTPUT_FILE_TOKEN not being replaced in ExternalParser 
    contributed by Pascal Essiembre (TIKA-1620).

  * Tika REST server now supports language identification
    (TIKA-1622).

  * All of the example code from the Tika in Action book has 
    been donated to Tika and added to tika-examples (TIKA-1562).

  * Tika server now logs errors determining ContentDisposition
    (TIKA-1621).

  * An algorithm for using Byte Histogram frequencies to construct
    a Neural Network and to perform MIME detection was added
    (TIKA-1582).

  * A Bayesian algorithm for MIME detection by probabilistic
    means was added (TIKA-1517).

  * Tika now incorporates the Apache Spatial Information
    System capability of parsing Geographic ISO 19139 
    files (TIKA-443). It can also detect those files as
    well.

  * Update the MimeTypes code to support inheritance
    (TIKA-1535).

  * Provide ability to parse and identify Global Change 
    Master Directory Interchange Format (GCMD DIF) 
    scientific data files (TIKA-1532).

  * Improvements to detect CBOR files by extension (TIKA-1610).

  * Change xerial.org's sqlite-jdbc jar to "provided" (TIKA-1511).
    Users will now need to add sqlite-jdbc to their classpath for
    the Sqlite3Parser to work.

  * ExternalParser.check now catches (suppresses) SecurityException
    and returns false, so it's OK to run Tika with a security policy
    that does not allow execution of external processes (TIKA-1628).

Release 1.8 - 4/13/2015

  * Fix null pointer when processing ODT footer styles (TIKA-1600).

  * Upgrade to com.drewnoakes' metadata-extractor to 2.0 and
    add parser for webp metadata (TIKA-1594).

  * Duration extracted from MP3s with no ID3 tags (TIKA-1589).

  * Upgraded to PDFBox 1.8.9 (TIKA-1575).

  * Tika now supports the IsaTab data standard for bioinformatics
    both in terms of MIME identification and in terms of parsing
    (TIKA-1580).

  * Tika server can now enable CORS requests with the command line
    "--cors" or "-C" option (TIKA-1586).

  * Update jhighlight dependency to avoid using LGPL license. Thank
    @kkrugler for his great contribution (TIKA-1581).
  
  * Updated HDF and NetCDF parsers to output file version in 
    metadata (TIKA-1578 and TIKA-1579).

  * Upgraded to POI 3.12-beta1 (TIKA-1531).

  * Added tika-batch module for directory to directory batch
    processing.  This is a new, experimental capability, and the API will 
    likely change in future releases (TIKA-1330).

  * Translator.translate() Exceptions are now restricted to
    TikaException and IOException (TIKA-1416).

  * Tika now supports MIME detection for Microsoft Extended 
    Makefiles (EMF) (TIKA-1554).

  * Tika has improved delineation in XML and HTML MIME detection
    (TIKA-1365).

  * Upgraded the Drew Noakes metadata-extractor to version 2.7.2
    (TIKA-1576).

  * Added basic style support for ODF documents, contributed by
    Axel Dörfler (TIKA-1063).

  * Move Tika server resources and writers to separate
    org.apache.tika.server.resource and writer packages (TIKA-1564).

  * Upgrade UCAR dependencies to 4.5.5 (TIKA-1571).
  
  * Fix Paths in Tika server welcome page (TIKA-1567).

  * Fixed infinite recursion while parsing some PDFs (TIKA-1038).

  * XHTMLContentHandler now properly passes along body attributes,
    contributed by Markus Jelsma (TIKA-995).

  * TikaCLI option --compare-file-magic to report mime types known to
    the file(1) tool but not known / fully known to Tika.

  * MediaTypeRegistry support for returning known child types.

  * Support for excluding (blacklisting) certain Parsers from being
    used by DefaultParser via the Tika Config file, using the new
    parser-exclude tag (TIKA-1558).

  * Detect Global Change Master Directory (GCMD) Directory
    Interchange Format (DIF) files (TIKA-1561).

  * Tika's JAX-RS server can now return stacktraces for
    parse exceptions (TIKA-1323).

  * Added MockParser for testing handling of exceptions, errors
    and hangs in code that uses parsers (TIKA-1553).

  * The ForkParser service removed from Activator. Rollback of (TIKA-1354).

  * Increased the speed of language identification by 
    a factor of two -- contributed by Toke Eskildsen (TIKA-1549).

  * Added parser for Sqlite3 db files. Some users will need to 
    exclude the dependency on xerial.org's sqlite-jdbc because
    it contains native libs (TIKA-1511).

  * Use POST instead of PUT for tika-server form methods
    (TIKA-1547).

  * A basic wrapper around the UNIX file command was 
    added to extract Strings. In addition a parse to 
    handle Strings parsing from octet-streams using Latin1
    charsets as added (TIKA-1541, TIKA-1483).

  * Add test files and detection mechanism for Gridded
    Binary (GRIB) files (TIKA-1539).

  * The RAR parser was updated to handle Chinese characters 
    using the functionality provided by allowing encoding to
    be used within ZipArchiveInputStream (TIKA-936).

  * Fix out of memory error in surefire plugin (TIKA-1537).

  * Build a parser to extract data from GRIB formats (TIKA-1423).

  * Upgrade to Commons Compress 1.9 (TIKA-1534).

  * Include media duration in metadata parsed by MP4Parser (TIKA-1530).

  * Support password protected 7zip files (using a PasswordProvider,
    in keeping with the other password supporting formats) (TIKA-1521).

  * Password protected Zip files should not trigger an exception (TIKA-1028).

Release 1.7 - 1/9/2015

  * Fixed resource leak in OutlookPSTParser that caused TikaException 
    when invoked via AutoDetectParser on Windows (TIKA-1506).

  * HTML tags are properly stripped from content by FeedParser
    (TIKA-1500).

  * Tika Server support for selecting a single metadata key;
    wrapped MetadataEP into MetadataResource (TIKA-1499).

  * Tika Server support for JSON and XMP views of metadata (TIKA-1497).

  * Tika Parent uses dependency management to keep duplicate 
    dependencies in different modules the same version (TIKA-1384).

  * Upgraded slf4j to version 1.7.7 (TIKA-1496).

  * Tika Server support for RecursiveParserWrapper's JSON output
    (endpoint=rmeta) equivalent to (TIKA-1451's) -J option 
    in tika-app (TIKA-1498).

  * Tika Server support for providing the password for files on a 
    per-request basis through the Password http header (TIKA-1494).

  * Simple support for the BPG (Better Portable Graphics) image format
    (TIKA-1491, TIKA-1495).

  * Prevent exceptions from being thrown for some malformed
    mp3 files (TIKA-1218).

  * Reformat pom.xml files to use two spaces per indent (TIKA-1475).

  * Fix warning of slf4j logger on Tika Server startup (TIKA-1472).

  * Tika CLI and GUI now have option to view JSON rendering of output
    of RecursiveParserWrapper (TIKA-1451).

  * Tika now integrates the Geospatial Data Abstraction Library
    (GDAL) for parsing hundreds of geospatial formats (TIKA-605,
    TIKA-1503).

  * ExternalParsers can now use Regexs to specify dynamic keys
   (TIKA-1441).

  * Thread safety issues in ImageMetadataExtractor were resolved
    (TIKA-1369).
 
  * The ForkParser service is now registered in Activator
    (TIKA-1354).

  * The Rome Library was upgraded to version 1.5 (TIKA-1435).

  * Add markup for files embedded in PDFs (TIKA-1427).
 
  * Extract files embedded in annotations in PDFS (TIKA-1433).

  * Upgrade to PDFBox 1.8.8 (TIKA-1419, TIKA-1442).

  * Add RecursiveParserWrapper (aka Jukka's and Nick's) 
    RecursiveMetadataParser (TIKA-1329)

  * Add example for how to dump TikaConfig to XML (TIKA-1418).

  * Allow users to specify a tika config file for tika-app (TIKA-1426).

  * PackageParser includes the last-modified date from the archive
    in the metadata, when handling embedded entries (TIKA-1246)

  * Created a new Tesseract OCR Parser to extract text from images.
    Requires installation of Tesseract before use (TIKA-93).

  * Basic parser for older Excel formats, such as Excel 4, 5 and 95,
    which can get simple text, and metadata for Excel 5+95 (TIKA-1490)


Release 1.6 - 08/31/2014

  * Parse output should indicate which Parser was actually used
    (TIKA-674).

  * Use the forbidden-apis Maven plugin to check for unsafe Java
    operations (TIKA-1387).

  * Created an ExternalTranslator class to interface with command
    line Translators (TIKA-1385).

  * Created a MosesTranslator as a subclass of ExternalTranslator
    that calls the Moses Decoder machine translation program (TIKA-1385).

  * Created the tika-example module. It will have examples of how to
    use the main Tika interfaces (TIKA-1390).

  * Upgraded to Commons Compress 1.8.1 (TIKA-1275).

  * Upgraded to POI 3.11-beta1 (TIKA-1380).

  * Tika now extracts SDTCell content from tables in .docx files (TIKA-1317).

  * Tika now supports detection of the Persian/Farsi language.
    (TIKA-1337)
  
  * The Tika Detector interface is now exposed through the JAX-RS
    server (TIKA-1336, TIKA-1336).

  * Tika now has support for parsing binary Matlab files as part of 
    our larger effort to increase the number of scientific data formats 
    supported. (TIKA-1327)

  * The Tika Server URLs for the unpacker resources have been changed,
    to bring them under a common prefix (TIKA-1324). The mapping is
    /unpacker/{id} -> /unpack/{id}
    /all/{id}      -> /unpack/all/{id}

  * Added module and core Tika interface for translating text between
    languages and added a default implementation that call's Microsoft's
    translate service (TIKA-1319)

  * Added an Translator implementation that calls Lingo24's Premium
    Machine Translation API (TIKA-1381)

  * Made RTFParser's list handling slightly more robust against corrupt
    list metadata (TIKA-1305)

  * Fixed bug in CLI json output (TIKA-1291/TIKA-1310)

  * Added ability to turn off image extraction from PDFs (TIKA-1294).
    Users must now turn on this capability via the PDFParserConfig.

  * Upgrade to PDFBox 1.8.6 (TIKA-1290, TIKA-1231, TIKA-1233, TIKA-1352)

  * Zip Container Detection for DWFX and XPS formats, which are OPC
    based (TIKA-1204, TIKA-1221)

  * Added a user facing welcome page to the Tika Server, which
    says what it is, and a very brief summary of what is available. 
    (TIKA-1269)

  * Added Tika Server endpoints to list the available mime types,
    Parsers and Detectors, similar to the --list-<foo> methods on
    the Tika CLI App (TIKA-1270)

  * Improvements to NetCDF and HDF parsing to mimic the output of
    ncdump and extract text dimensions and spatial and variable
    information from scientific data files (TIKA-1265)

  * Extract attachments from RTF files (TIKA-1010)

  * Support Outlook Personal Folders File Format *.pst (TIKA-623)
  
  * Added mime entries for additional Ogg based formats (TIKA-1259)

  * Updated the Ogg Vorbis plugin to v0.4, which adds detection for a wider
    range of Ogg formats, and parsers for more Ogg Audio ones (TIKA-1113)

  * PDF: Images in PDF documents can now be extracted as embedded resources.
    (TIKA-1268)

  * Fixed RuntimeException thrown for certain Word Documents (TIKA-1251).

  * CLI: TikaCLI now has another option: --list-parser-details-apt, which outputs
    the list of supported parsers in APT format. This is used to generate the list
    on the formats page (TIKA-411).

Release 1.5 - 02/04/2014

  * Fixed bug in handling of embedded file processing in PDFs (TIKA-1228).

  * Added SourceCodeParser to support java, Groovy, C++ files (TIKA-1224).
  
  * Updated Tika Server to support multipart/form-data payloads (TIKA-1198).

  * Updated Tika Server to CXF 2.7.8 (TIKA-1197).

  * Updated Tika Server to accept requests over wildcard addresses (TIKA-1196).

  * Added option to use alternate NonSequentialPDFParser (TIKA-1201).

  * Content from PDF AcroForms is now extracted (TIKA-973).

  * Fixed invalid asterisks from master slide in PPT (TIKA-1171).

  * Added test cases to confirm handling of auto-date in PPT and PPTX (TIKA-817).
 
  * Text from tables in PPT files is once again extracted correctly (TIKA-1076).
  
  * Text is extracted from text boxes in XLSX (TIKA-1100).

  * Tika no longer hangs when processing Excel files with custom fraction format (TIKA-1132).

  * Disconcerting stacktrace from missing beans no longer printed for some DOCX files (TIKA-792).

  * Upgraded POI to 3.10-beta2 (TIKA-1173).

  * Upgraded PDFBox to 1.8.4 (TIKA-1230).

  * Made HtmlEncodingDetector more flexible in finding meta 
    header charset (TIKA-1001).

  * Added sanitized test HTML file for local file test (TIKA-1139).

  * Fixed bug that prevented attachments within a PDF from being processed
    if the PDF itself was an attachment (TIKA-1124).

  * Text from paragraph-level structured document tags in DOCX files is now extracted (TIKA-1130).

  * RTF: Fixed ArrayIndexOutOfBoundsException when parsing list override (TIKA-1192).

  * CLI: TikaCLI now escapes invalid filename characters as hex
    characters (TIKA-1078).

Release 1.4 - 06/15/2013

  * Removed a test HTML file with a poorly chosen GPL text in it (TIKA-1129).

  * Improvements to tika-server to allow it to produce text/html and
    text/xml content (TIKA-1126, TIKA-1127).

  * Improvements were made to the Compressor Parser to handle g'zipped files
    that require the decompressConcatenated option set to true (TIKA-1096).

  * Addressed a typographic error that was preventing from detection of 
    awk files (TIKA-1081).

  * Added a new end-point to Tika's JAX-RS REST server that only detects
    the media-type based on a small portion of the document submitted
   (TIKA-1047).

  * RTF: Ordered and unordered lists are now extracted (TIKA-1062).

  * MP3: Audio duration is now extracted (TIKA-991)

  * Java .class files: upgraded from ASM 3.1 to ASM 4.1 for parsing
    the Java bytecodes (TIKA-1053).

  * Mime Types: Definitions extended to optionally include Link (URL) and
    UTI, along with details for several common formats (TIKA-1012 / TIKA-1083)

  * Exceptions when parsing OLE10 embedded documents, when parsing
    summary information from Office documents, and when saving
    embedded documennts in TikaCLI are now logged instead
    of aborting extraction (TIKA-1074)

  * MS Word: line tabular character is now replaced with newline
    (TIKA-1128)

  * XML: ElementMetadataHandlers can now optionally accept duplicate
    and empty values (TIKA-1133)

Release 1.3 - 01/19/2013

  * Mimetype definitions added for more common programming languages,
    including common extensions, but not magic patterns. (TIKA-1055)

  * MS Word: When a Word (.doc) document contains embedded files or
    links to external documents, Tika now places a <div
    class="embedded" id="_XXX"/> placeholder into the XHTML so you can
    see where in the main text the embedded document occurred
    (TIKA-956, TIKA-1019).  Embedded Wordpad/RTF documents are now
    recognized (TIKA-982).

  * PDF: Text from pop-up annotations is now extracted (TIKA-981).
    Text from bookmarks is now extracted (TIKA-1035).

  * PKCS7: Detached signatures no longer through NullPointerException
    (TIKA-986).

  * iWork: The chart name for charts embedded in numbers documents is
    now extracted (TIKA-918).

  * CLI: TikaCLI -m now handles multi-valued metadata keys correctly
    (previously it only printed the first value).  (TIKA-920)

  * MS Word (.docx): When a Word (.docx) document contains embedded
    files, Tika now places a <div class="embedded" id="XXX"/> into the
    XHTML so you can see where in the main text the embedded document
    occurred.  The id (rId) is included in the Metadata of each
    embedded document as the new Metadata.EMBEDDED_RELATIONSHIP_ID
    key, and TikaCLI prepends the rId (if present) onto the filename
    it extracts (TIKA-989).  Fixed NullPointerException when style is
    null (TIKA-1006).  Text inside text boxes is now extracted
    (TIKA-1005).

  * RTF: Page, word, character count and creation date metadata are
    now extracted for RTF documents (TIKA-999).

  * MS PowerPoint (.pptx): When a PowerPoint (.pptx) document contains
    embedded files, Tika now places a <div class="embedded" id="XXX"/> into the
    XHTML so you can see where in the main text the embedded document
    occurred.  The id (rId) is included in the Metadata of each
    embedded document as the new Metadata.EMBEDDED_RELATIONSHIP_ID
    key, and TikaCLI prepends the rId (if present) onto the filename
    it extracts (TIKA-997, TIKA-1032).

  * MS PowerPoint (.ppt): When a PowerPoint (.ppt) document contains
    embedded files, Tika now places a <div class="embedded" id="XXX"/> into the
    XHTML so you can see where in the main text the embedded document
    occurred (TIKA-1025).  Text from the master slide is now extracted
    (TIKA-712).

  * MHTML: fixed Null charset name exception when a mime part has an
    unrecognized charset (TIKA-1011).

  * MP3: if an ID3 tag was encoded in UTF-16 with only the BOM then on
    certain JVMs this would incorrectly extract the BOM as the tag's
    value (TIKA-1024).

  * ZIP: placeholders (<div class="embedded" id="<entry name>"/>) are
    now left in the XHTML so you can see where each archive member
    appears (TIKA-1036). TikaCLI would hit FileNotFoundException when
    extracting files that were under sub-directories from a ZIP
    archive, because it failed to create the parent directories first
    (TIKA-1031).

  * XML: a space character is now added before each element
    (TIKA-1048)

Release 1.2 - 07/10/2012
---------------------------------

  * Tika's JAX-RS based Network server now is based on Apache CXF,
    which is available in Maven Central and now allows the server
    module to be packaged and included in our release
    (TIKA-593, TIKA-901).

  * Tika: parseToString now lets you specify the max string length
    per-call, in addition to per-Tika-instance. (TIKA-870)

  * Tika now has the ability to detect FITS (Flexible Image Transport System) 
    files (TIKA-874).

  * Images: Fixed file handle leak in ImageParser. (TIKA-875)

  * iWork: Comments in Pages files are now extracted (TIKA-907).
    Headers, footers and footnotes in Pages files are now extracted
    (TIKA-906).  Don't throw NullPointerException on passsword
    protected iWork files, even though we can't parse their contents
    yet (TIKA-903).  Text extracted from Keynote text boxes and bullet
    points no longer runs together (TIKA-910). Also extract text for
    Pages documents created in layout mode (TIKA-904).  Table names
    are now extracted in Numbers documents (TIKA-924).  Content added
    to master slides is also extracted (TIKA-923).

  * Archive and compression formats: The Commons Compress dependency was
    upgraded from 1.3 to 1.4.1. With this change Tika can now parse also
    Unix dump archives and documents compressed using the XZ and Pack200
    compression formats. (TIKA-932)

  * KML: Tika now has basic support for Keyhole Markup Language documents
    (KML and KMZ) used by tools like Google Earth. See also
    http://www.opengeospatial.org/standards/kml/. (TIKA-941)

  * CLI: You can now use the TIKA_PASSWORD environment variable or the
    --password=X command line option to specify the password that Tika CLI
    should use for opening encrypted documents (TIKA-943).

  * Character encodings: Tika's character encoding detection mechanism was
    improved by adding integration to the juniversalchardet library that
    implements Mozilla's universal charset detection algorithm. The slower
    ICU4J algorithms are still used as a fallback thanks to their wider
    coverage of custom character encodings. (TIKA-322, TIKA-471)

  * Charset parameter: Related to the character encoding improvements
    mentioned above, Tika now returns the detected character encoding as
    a "charset" parameter of the content type metadata field for text/plain
    and text/html documents. For example, instead of just "text/plain", the
    returned content type will be something like "text/plain; charset=UTF-8"
    for a UTF-8 encoded text document. Character encoding information is still
    present also in the content encoding metadata field for backwards
    compatibility, but that field should be considered deprecated. (TIKA-431)

  * Extraction of embedded resources from OLE2 Office Documents, where
    the resource isn't another office document, has been fixed (TIKA-948)

Release 1.1 - 3/7/2012
---------------------------------

 * Link Extraction: The rel attribute is now extracted from 
   links per the LinkConteHandler. (TIKA-824)

 * MP3: Fixed handling of UTF-16 (two byte) ID3v2 tags (previously
   the last character in a UTF-16 tag could be corrupted) (TIKA-793)

 * Performance: Loading of the default media type registry is now
   significantly faster. (TIKA-780)

 * PDF: Allow controlling whether overlapping duplicated text should
   be removed.  Disabling this (the default) can give big
   speedups to text extraction and may workaround cases where
   non-duplicated characters were incorrectly removed (TIKA-767).
   Allow controlling whether text tokens should be sorted by their x/y
   position before extracting text (TIKA-612); this is necessary for
   certain PDFs.  Fixed cases where too many </p> tags appear in the
   XHTML output, causing NPE when opening some PDFs with the GUI
   (TIKA-778).

 * RTF: Fixed case where a font change would result in processing
   bytes in the wrong font's charset, producing bogus text output
   (TIKA-777).  Don't output whitespace in ignored group states,
   avoiding excessive whitespace output (TIKA-781).  Binary embedded
   content (using \bin control word) is now skipped correctly;
   previously it could cause the parser to incorrectly extract binary
   content as text (TIKA-782).

 * CLI: New TikaCLI option "--list-detectors", which displays the
   mimetype detectors that are available, similar to the existing
   "--list-parsers" option for parsers. (TIKA-785).

 * Detectors: The order of detectors, as supplied via the service
   registry loader, is now controlled. User supplied detectors are
   prefered, then Tika detectors (such as the container aware ones),
   and finally the core Tika MimeTypes is used as a backup. This
   allows for specific, detailed detectors to take preference over
   the default mime magic + filename detector. (TIKA-786)

 * Microsoft Project (MPP): Filetype detection has been fixed,
   and basic metadata (but no text) is now extracted. (TIKA-789)

 * Outlook: fixed NullPointerException in TikaGUI when messages with
   embedded RTF or HTML content were filtered (TIKA-801).

 * Ogg Vorbis and FLAC: Parser added for Ogg Vorbis and FLAC audio
   files, which extract audio metadata and tags (TIKA-747)

 * MP4: Improved mime magic detection for MP4 based formats (including
   QuickTime, MP4 Video and Audio, and 3GPP) (TIKA-851)

 * MP4: Basic metadata extracting parser for MP4 files added, which includes
   limited audio and video metadata, along with the iTunes media metadata
   (such as Artist and Title) (TIKA-852)

 * Document Passwords: A new ParseContext object, PasswordProvider,
   has been added. This provides a way to supply the password for 
   a document during processing. Currently, only password protected
   PDFs and Microsoft OOXML Files are supported. (TIKA-850)

Release 1.0 - 11/4/2011
---------------------------------

The most notable changes in Tika 1.0 over previous releases are:

 * API: All methods, classes and interfaces that were marked as
   deprecated in Tika 0.10 have been removed to clean up the API
   (TIKA-703). You may need to adjust and recompile client code
   accordingly. The declared OSGi package versions are now 1.0, and
   will thus not resolve for client bundles that still refer to 0.x
   versions (TIKA-565).

 * Configuration: The context class loader of the current thread is
   no longer used as the default for loading configured parser and
   detector classes. You can still pass an explicit class loader
   to the configuration mechanism to get the previous behaviour.
   (TIKA-565)

 * OSGi: The tika-core bundle will now automatically pick up and use
   any available Parser and Detector services when deployed to an OSGi
   environment. The tika-parsers bundle provides such services based on
   for all the supported file formats for which the upstream parser library
   is available. If you don't want to track all the parser libraries as
   separate OSGi bundles, you can use the tika-bundle bundle that packages
   tika-parsers together with all its upstream dependencies. (TIKA-565)

 * RTF: Hyperlinks in RTF documents are now extracted as an <a
   href=...>...</a> element (TIKA-632). The RTF parser is also now
   more robust when encountering too many closing {'s vs. opening {'s
   (TIKA-733).

 * MS Word: From Word (.doc) documents we now extract optional hyphen
   as Unicode zero-width space (U+200B), and non-breaking hyphen as
   Unicode non-breaking hyphen (U+2011). (TIKA-711)

 * Outlook: Tika can now process also attachments in Outlook messages.
   (TIKA-396)

 * MS Office: Performance of extracting embedded office docs was improved.
   (TIKA-753)

 * PDF: The PDF parser now extracts paragraphs within each page 
   (TIKA-742) and  can now optionally extract text from PDF 
   annotations (TIKA-738). There's also an option to enable (the 
   default) or disable auto-space insertion (TIKA-724). 

 * Language detection: Tika can now detect Belarusian, Catalan,
   Esperanto, Galician, Lithuanian (TIKA-582), Romanian, Slovak,
   Slovenian, and Ukrainian (TIKA-681).

 * Java: Tika no longer ships retrotranslated Java 1.4 binaries along
   with the normal ones that work with Java 5 and higher. (TIKA-744)

 * OpenOffice documents: header/footer text is now extracted for text,
   presentation and spreadsheet documents (TIKA-736)

Tika 1.0 relies on the following set of major dependencies (generated using
mvn dependency:tree from tika-parsers):

   org.apache.tika:tika-parsers:bundle:1.0
   +- org.apache.tika:tika-core:jar:1.0:compile
   +- edu.ucar:netcdf:jar:4.2-min:compile
   |  \- org.slf4j:slf4j-api:jar:1.5.6:compile
   +- org.apache.james:apache-mime4j-core:jar:0.7:compile
   +- org.apache.james:apache-mime4j-dom:jar:0.7:compile
   +- org.apache.commons:commons-compress:jar:1.3:compile
   +- commons-codec:commons-codec:jar:1.5:compile
   +- org.apache.pdfbox:pdfbox:jar:1.6.0:compile
   |  +- org.apache.pdfbox:fontbox:jar:1.6.0:compile
   |  +- org.apache.pdfbox:jempbox:jar:1.6.0:compile
   |  \- commons-logging:commons-logging:jar:1.1.1:compile
   +- org.bouncycastle:bcmail-jdk15:jar:1.45:compile
   +- org.bouncycastle:bcprov-jdk15:jar:1.45:compile
   +- org.apache.poi:poi:jar:3.8-beta4:compile
   +- org.apache.poi:poi-scratchpad:jar:3.8-beta4:compile
   +- org.apache.poi:poi-ooxml:jar:3.8-beta4:compile
   |  +- org.apache.poi:poi-ooxml-schemas:jar:3.8-beta4:compile
   |  |  \- org.apache.xmlbeans:xmlbeans:jar:2.3.0:compile
   |  \- dom4j:dom4j:jar:1.6.1:compile
   +- org.apache.geronimo.specs:geronimo-stax-api_1.0_spec:jar:1.0.1:compile
   +- org.ccil.cowan.tagsoup:tagsoup:jar:1.2.1:compile
   +- asm:asm:jar:3.1:compile
   +- com.drewnoakes:metadata-extractor:jar:2.4.0-beta-1:compile
   +- de.l3s.boilerpipe:boilerpipe:jar:1.1.0:compile
   +- rome:rome:jar:0.9:compile
      \- jdom:jdom:jar:1.0:compile

The following people have contributed to Tika 1.0 by submitting or commenting
on the issues resolved in this release:

Andrzej Bialecki
Antoni Mylka
Benson Margulies
Chris A. Mattmann
Cristian Vat
Dave Meikle
David Smiley
Dennis Adler
Erik Hetzner
Ingo Renner
Jeremias Maerki
Jeremy Anderson
Jeroen van Vianen
John Bartak
Jukka Zitting
Julien Nioche
Ken Krugler
Mark Butler
Maxim Valyanskiy
Michael Bryant
Michael McCandless 
Nick Burch
Pablo Queixalos
Uwe Schindler
Žygimantas Medelis


See http://s.apache.org/Zk6 for more details on these contributions.


Release 0.10 - 09/25/2011
-------------------------

The most notable changes in Tika 0.10 over previous releases are:

 * A parser for CHM help files was added. (TIKA-245)

 * TIKA-698: Invalid characters are now replaced with the Unicode
   replacement character (U+FFFD), whereas before such characters were
   replaced with spaces, so you may need to change your processing of
   Tika's output to now handle U+FFFD.

 * The RTF parser was rewritten to perform its own direct shallow
   parse of the RTF content, instead of using RTFEditorKit from
   javax.swing.  This fixes several issues in the old parser,
   including doubling of Unicode characters in certain cases
   (TIKA-683), exceptions on mal-formed RTF docs (TIKA-666), and
   missing text from some elements (header/footer, hyperlinks,
   footnotes, text inside pictures).

 * Handling of temporary files within Tika was much improved
   (TIKA-701, TIKA-654, TIKA-645, TIKA-153)

 * The Tika GUI got a facelift and some extra features (TIKA-635)

 * The apache-mime4j dependency of the email message parser was upgraded
   from version 0.6 to 0.7 (TIKA-716). The parser also now accepts a
   MimeConfig object in the ParseContext as configuration (TIKA-640).

Tika 0.10 relies on the following set of major dependencies (generated using
mvn dependency:tree from tika-parsers):

   org.apache.tika:tika-parsers:bundle:0.10
   +- org.apache.tika:tika-core:jar:0.10:compile
   +- edu.ucar:netcdf:jar:4.2-min:compile
   |  \- org.slf4j:slf4j-api:jar:1.5.6:compile
   +- org.apache.james:apache-mime4j-core:jar:0.7:compile
   +- org.apache.james:apache-mime4j-dom:jar:0.7:compile
   +- org.apache.commons:commons-compress:jar:1.1:compile
   +- commons-codec:commons-codec:jar:1.4:compile
   +- org.apache.pdfbox:pdfbox:jar:1.6.0:compile
   |  +- org.apache.pdfbox:fontbox:jar:1.6.0:compile
   |  +- org.apache.pdfbox:jempbox:jar:1.6.0:compile
   |  \- commons-logging:commons-logging:jar:1.1.1:compile
   +- org.bouncycastle:bcmail-jdk15:jar:1.45:compile
   +- org.bouncycastle:bcprov-jdk15:jar:1.45:compile
   +- org.apache.poi:poi:jar:3.8-beta4:compile
   +- org.apache.poi:poi-scratchpad:jar:3.8-beta4:compile
   +- org.apache.poi:poi-ooxml:jar:3.8-beta4:compile
   |  +- org.apache.poi:poi-ooxml-schemas:jar:3.8-beta4:compile
   |  |  \- org.apache.xmlbeans:xmlbeans:jar:2.3.0:compile
   |  \- dom4j:dom4j:jar:1.6.1:compile
   +- org.apache.geronimo.specs:geronimo-stax-api_1.0_spec:jar:1.0.1:compile
   +- org.ccil.cowan.tagsoup:tagsoup:jar:1.2.1:compile
   +- asm:asm:jar:3.1:compile
   +- com.drewnoakes:metadata-extractor:jar:2.4.0-beta-1:compile
   +- de.l3s.boilerpipe:boilerpipe:jar:1.1.0:compile
   +- rome:rome:jar:0.9:compile
      \- jdom:jdom:jar:1.0:compile

The following people have contributed to Tika 0.10 by submitting or commenting
on the issues resolved in this release:

   Alain Viret
   Alex Ott
   Alexander Chow
   Andreas Kemkes
   Andrew Khoury
   Babak Farhang
   Benjamin Douglas
   Benson Margulies
   Chris A. Mattmann
   chris hudson
   Chris Lott
   Cristian Vat
   Curt Arnold
   Cynthia L Wong
   Dave Brosius
   David Benson
   Enrico Donelli
   Erik Hetzner
   Erna de Groot
   Gabriele Columbro
   Gavin
   Geoff Jarrad
   Gregory Kanevsky
   gunter rombauts
   Henning Gross
   Henri Bergius
   Ingo Renner
   Ingo Wiarda
   Izaak Alpert
   Jan H√∏ydahl
   Jens Wilmer
   Jeremy Anderson
   Joseph Vychtrle
   Joshua Turner
   Jukka Zitting
   Julien Nioche
   Karl Heinz Marbaise
   Ken Krugler
   Kostya Gribov
   Luciano Leggieri
   Mads Hansen
   Mark Butler
   Matt Sheppard
   Maxim Valyanskiy
   Michael McCandless
   Michael Pisula
   Murad Shahid
   Nick Burch
   Oleg Tikhonov
   Pablo Queixalos
   Paul Jakubik
   Raimund Merkert
   Rajiv Kumar
   Robert Trickey
   Sami Siren
   samraj
   Selva Ganesan
   Sjoerd Smeets
   Stephen Duncan Jr
   Tran Nam Quang
   Uwe Schindler
   Vitaliy Filippov

See http://s.apache.org/vR for more details on these contributions.


Release 0.9 - 02/13/2011
------------------------

The most notable changes in Tika 0.9 over previous releases are:

 * A critical bugfix preventing metadata from printing to the 
   command line when the underlying Parser didn't generate 
   XHTML output was fixed. (TIKA-596)
   
 * The 0.8 version of Tika included a NetCDF jar file that pulled 
   in tremendous amounts of redundant dependencies. This has 
   been addressed in Tika 0.9 by republishing a minimal NetCDF 
   jar and changing Tika to depend on that. (TIKA-556)
   
 * MIME detection for iWork, and OpenXML documents has been 
   improved. (TIKA-533, TIKA-562, TIKA-588)
   
 * A critical backwards incompatible bug in PDF parsing that 
   was introduced in Tika 0.8 has been fixed. (TIKA-548)
   
 * Support for forked parsing in separate processes was added. 
   (TIKA-416)
 
 * Tika's language identifier now supports the Lithuanian 
   language. (TIKA-582)

Tika 0.9 relies on the following set of major dependencies (generated using
mvn dependency:tree from tika-parsers):

   org.apache.tika:tika-parsers:bundle:0.9
   +- org.apache.tika:tika-core:jar:0.9:compile
   +- edu.ucar:netcdf:jar:4.2-min:compile
   |  \- org.slf4j:slf4j-api:jar:1.5.6:compile
   +- commons-httpclient:commons-httpclient:jar:3.1:compile
   |  +- commons-logging:commons-logging:jar:1.1.1:compile (version managed from 1.0.4)
   |  \- commons-codec:commons-codec:jar:1.2:compile
   +- org.apache.james:apache-mime4j:jar:0.6:compile
   +- org.apache.commons:commons-compress:jar:1.1:compile
   +- org.apache.pdfbox:pdfbox:jar:1.4.0:compile
   |  +- org.apache.pdfbox:fontbox:jar:1.4.0:compile
   |  \- org.apache.pdfbox:jempbox:jar:1.4.0:compile
   +- org.bouncycastle:bcmail-jdk15:jar:1.45:compile
   +- org.bouncycastle:bcprov-jdk15:jar:1.45:compile
   +- org.apache.poi:poi:jar:3.7:compile
   +- org.apache.poi:poi-scratchpad:jar:3.7:compile
   +- org.apache.poi:poi-ooxml:jar:3.7:compile
   |  +- org.apache.poi:poi-ooxml-schemas:jar:3.7:compile
   |  |  \- org.apache.xmlbeans:xmlbeans:jar:2.3.0:compile
   |  \- dom4j:dom4j:jar:1.6.1:compile
   +- org.apache.geronimo.specs:geronimo-stax-api_1.0_spec:jar:1.0.1:compile
   +- org.ccil.cowan.tagsoup:tagsoup:jar:1.2:compile
   +- asm:asm:jar:3.1:compile
   +- com.drewnoakes:metadata-extractor:jar:2.4.0-beta-1:compile
   +- de.l3s.boilerpipe:boilerpipe:jar:1.1.0:compile
   +- rome:rome:jar:0.9:compile
      \- jdom:jdom:jar:1.0:compile

The following people have contributed to Tika 0.9 by submitting or commenting
on the issues resolved in this release:

   Alex Skochin
   Alexander Chow
   Antoine L.
   Antoni Mylka
   Benjamin Douglas
   Benson Margulies
   Chris A. Mattmann
   Cristian Vat
   Cyriel Vringer
   David Benson
   Erik Hetzner
   Gabriel Miklos
   Geoff Jarrad
   Jukka Zitting
   Ken Krugler
   Kostya Gribov
   Leszek Piotrowicz
   Martijn van Groningen
   Maxim Valyanskiy
   Michel Tremblay
   Nick Burch
   paul
   Paul Pearcy
   Peter van Raamsdonk
   Piotr Bartosiewicz
   Reinhard Schwab
   Scott Severtson
   Shinsuke Sugaya
   Staffan Olsson
   Steve Kearns
   Tom Klonikowski
   ≈Ωygimantas Medelis

See http://s.apache.org/qi for more details on these contributions.


Release 0.8 - 11/07/2010
------------------------

The most notable changes in Tika 0.8 over previous releases are:

 * Language identification is now dynamically configurable, 
   managed via a config file loaded from the classpath. (TIKA-490)

 * Tika now supports parsing Feeds by wrapping the underlying
   Rome library. (TIKA-466)

 * A quick-start guide for Tika parsing was contributed. (TIKA-464)

 * An approach for plumbing through XHTML attributes was added. (TIKA-379)

 * Media type hierarchy information is now taken into account when
   selecting the best parser for a given input document. (TIKA-298)

 * Support for parsing common scientific data formats including netCDF
   and HDF4/5 was added (TIKA-400 and TIKA-399).

 * Unit tests for Windows have been fixed, allowing TestParsers
   to complete. (TIKA-398)

Tika 0.8 relies on the following set of major dependencies (generated using
mvn dependency:tree from tika-parsers):

   org.apache.tika:tika-parsers:bundle:0.8
   +- org.apache.tika:tika-core:jar:0.8:compile
   +- edu.ucar:netcdf:jar:4.2:compile
   |  \- org.slf4j:slf4j-api:jar:1.5.6:compile
   +- commons-httpclient:commons-httpclient:jar:3.1:compile
   |  +- commons-logging:commons-logging:jar:1.1.1:compile (version managed from 1.0.4)
   |  \- commons-codec:commons-codec:jar:1.2:compile
   +- org.apache.commons:commons-compress:jar:1.1:compile
   +- org.apache.pdfbox:pdfbox:jar:1.3.1:compile
   |  +- org.apache.pdfbox:fontbox:jar:1.3.1:compile
   |  \- org.apache.pdfbox:jempbox:jar:1.3.1:compile
   +- org.bouncycastle:bcmail-jdk15:jar:1.45:compile
   +- org.bouncycastle:bcprov-jdk15:jar:1.45:compile
   +- org.apache.poi:poi:jar:3.7:compile
   +- org.apache.poi:poi-scratchpad:jar:3.7:compile
   +- org.apache.poi:poi-ooxml:jar:3.7:compile
   |  +- org.apache.poi:poi-ooxml-schemas:jar:3.7:compile
   |  |  \- org.apache.xmlbeans:xmlbeans:jar:2.3.0:compile
   |  \- dom4j:dom4j:jar:1.6.1:compile
   +- org.apache.geronimo.specs:geronimo-stax-api_1.0_spec:jar:1.0.1:compile
   +- org.ccil.cowan.tagsoup:tagsoup:jar:1.2:compile
   +- asm:asm:jar:3.1:compile
   +- com.drewnoakes:metadata-extractor:jar:2.4.0-beta-1:compile
   +- de.l3s.boilerpipe:boilerpipe:jar:1.1.0:compile
   +- rome:rome:jar:0.9:compile
      \- jdom:jdom:jar:1.0:compile

The following people have contributed to Tika 0.8 by submitting or commenting
on the issues resolved in this release:

   ≈Åukasz Wiktor
   Adam Wilmer
   Alex Baranau
   Alex Ott
   Andr√© Ricardo
   Andrey Barhatov
   Andrey Sidorenko
   Antoni Mylka
   Arturo Beltran
   Attila Kir√°ly
   Brad Greenlee
   Bruno Dumon
   Chris A. Mattmann
   Chris Bamford
   Christophe Gourmelon
   Dave Meikle
   David Weekly
   Dmitry Kuzmenko
   Erik Hetzner
   Geoff Jarrad
   Gerd Bremer
   Grant Ingersoll
   Jan H√∏ydahl
   Jean-Philippe Ricard
   Jeremias Maerki
   Joao Garcia
   Jukka Zitting
   Julien Nioche
   Ken Krugler
   Liam O'Boyle
   Mads Hansen
   Marcel May
   Markus Goldbach
   Martijn van Groningen
   Maxim Valyanskiy
   Mike Hays
   Miroslav Pokorny
   Nick Burch
   Otis Gospodnetic
   Peter van Raamsdonk
   Peter Wolanin
   Peter_Lenahan@ibi.com
   Piotr Bartosiewicz
   Radek
   Rajiv Kumar
   Reinhard Schwab
   rick cameron
   Robert Muir
   Sanjeev Rao
   Simon Tyler
   Sjoerd Smeets
   Slavomir Varchula
   Staffan Olsson
   Tom De Leu
   Uwe Schindler
   Victor Kazakov

See http://s.apache.org/ab0 for more details on these contributions.


Release 0.7 - 3/31/2010
-----------------------

The most notable changes in Tika 0.7 over previous releases are:

 * MP3 file parsing was improved, including Channel and SampleRate 
   extraction and ID3v2 support (TIKA-368, TIKA-372). Further, audio
   parsing mime detection was also improved for the MIDI format. (TIKA-199)

 * Tika no longer relies on X11 for its RTF parsing functionality. (TIKA-386)

 * A Thread-safe bug in the AutoDetectParser was discovered and 
   addressed. (TIKA-374)

 * Upgrade to PDFBox 1.0.0. The new PDFBox version improves PDF parsing
   performance and fixes a number of text extraction issues. (TIKA-380)

The following people have contributed to Tika 0.7 by submitting or commenting
on the issues resolved in this release:

   Adam Rauch
   Benson Margulies
   Brett S.
   Chris A. Mattmann
   Daan de Wit
   Dave Meikle
   Durville
   Ingo Renner
   Jukka Zitting
   Ken Krugler
   Kenny Neal
   Markus Goldbach
   Maxim Valyanskiy
   Nick Burch
   Sami Siren
   Uwe Schindler

See http://tinyurl.com/yklopby for more details on these contributions.


Release 0.6 - 01/20/2010
------------------------

The most notable changes in Tika 0.6 over the previous release are:

 * Mime-type detection for HTML (and all types) has been improved, allowing malformed
   HTML files and those HTML files that require a bit more observed content
   before the type is properly detected, are now correctly identified by 
   the AutoDetectParser. (TIKA-327, TIKA-357, TIKA-366, TIKA-367)

 * Tika now has an additional OSGi bundle packaging that includes all the
   required parser libraries. This bundle package makes it easy to use all
   Tika features in an OSGi environment. (TIKA-340, TIKA-342)

 * The Apache POI dependency used for parsing Microsoft Office file formats
   has been upgraded to version 3.6. The most visible improvement in this
   version is the notably reduced ooxml jar file size. The tika-app jar size
   is now down to 15MB from the 25MB in Tika 0.5. (TIKA-353)

 * Handling of character encoding information in input metadata and HTML
   <meta> tags has been improved. When no applicable encoding information is
   available, the encoding is detected by looking at the input data.
   (TIKA-332, TIKA-334, TIKA-335, TIKA-341) 

 * Some document types like Excel spreadsheets contain content like
   numbers or formulas whose exact text format depends on the current locale.
   So far Tika has used the platform default locale in such cases, but
   clients can now explicitly specify the locale by passing a Locale instance
   in the parse context. (TIKA-125)

 * The default text output encoding of the tika-app jar is now UTF-8
   when running on Mac OS X. This is because the default encoding used
   by Java is not compatible with the console application in Mac OS X.
   On all other platforms the text output from tika-app still uses
   the platform default encoding. (TIKA-324)

 * A flash video (video/x-flv) parser has been added. (TIKA-328)
 
 * The handling of Number and Date cell formatting within the Microsoft Excel
   documents has been added. This include currencies, percentages and
   scientific formats. (TIKA-103)
   
The following people have contributed to Tika 0.6 by submitting or commenting
on the issues resolved in this release:

   Andrzej Bialecki
   Bertrand Delacretaz
   Chris A. Mattmann
   Dave Meikle
   Erik Hetzner
   Felix Meschberger
   Jukka Zitting
   Julien Nioche
   Ken Krugler
   Luke Nezda
   Maxim Valyanskiy
   Niall Pemberton
   Peter Wolanin
   Piotr B.
   Sami Siren
   Yuan-Fang Li

See http://tinyurl.com/yc3dk67 for more details on these contributions.


Release 0.5 - 11/14/2009
------------------------

The most notable changes in Tika 0.5 over the previous release are:

 * Improved RDF/OWL mime detection using both MIME magic as well as
   pattern matching (TIKA-309)

 * An org.apache.tika.Tika facade class has been added to simplify common
   text extraction and type detection use cases. (TIKA-269)

 * A new parse context argument was added to the Parser.parse() method.
   This context map can be used to pass things like a delegate parser or
   other settings to the parsing process. The previous parse() method
   signature has been deprecated and will be removed in Tika 1.0. (TIKA-275)

 * A simple ngram-based language detection mechanism has been added along
   with predefined language profiles for 18 languages. (TIKA-209)

 * The media type registry in Tika was synchronized with the MIME type
   configuration in the Apache HTTP Server. Tika now knows about 1274
   different media types and can detect 672 of those using 927 file
   extension and 280 magic byte patterns. (TIKA-285)

 * Tika now uses the Apache PDFBox version 0.8.0-incubating for parsing PDF
   documents. This version is notably better than the 0.7.3 release used
   earlier. (TIKA-158)

The following people have contributed to Tika 0.5 by submitting or commenting
on the issues resolved in this release:

   Alex Baranov
   Bart Hanssens
   Benson Margulies
   Chris A. Mattmann
   Daan de Wit
   Erik Hetzner
   Frank Hellwig
   Jeff Cadow
   Joachim Zittmayr
   Jukka Zitting
   Julien Nioche
   Ken Krugler
   Maxim Valyanskiy
   MRIT64
   Paul Borgermans
   Piotr B.
   Robert Newson
   Sascha Szott
   Ted Dunning
   Thilo Goetz
   Uwe Schindler
   Yuan-Fang Li

See http://tinyurl.com/yl9prwp for more details on these contributions.


Release 0.4 - 07/14/2009
------------------------

The most notable changes in Tika 0.4 over the previous release are:

  * Tika has been split to three different components for increased
    modularity. The tika-core component contains the key interfaces and
    core functionality of Tika, tika-parsers contains all the adapters
    to external parser libraries, and tika-app bundles everything together
    in a single executable jar file. (TIKA-219)

  * All the three Tika components are packaged as OSGi bundles. (TIKA-228)

  * Tika now uses the new Commons Compress library for improved support
    of compression and packaging formats like gzip, bzip2, tar, cpio,
    ar, zip and jar. (TIKA-204)

  * The memory use of parsing Excel sheets with lots of numbers
    has been considerably reduced. (TIKA-211)

  * The AutoDetectParser now has basic protection against "zip bomb"
    attacks, where a specially crafted input document can expand to
    practically infinite amount of output text. (TIKA-216)

  * The ParsingReader class can now use a thread pool or a more complex
    execution model (java.util.concurrent.Executor) for the background
    parsing task. (TIKA-215)

  * Automatic type detection of text- and XML-based documents has been
    improved. (TIKA-225)

  * Charset detection functionality from the ICU4J library was inlined
    in Tika to avoid the dependency to the large ICU4J jar. (TIKA-229)

  * Composite parsers like the AutoDetectParser now make sure that any
    RuntimeExceptions, IOExceptions or SAXExceptions unrelated to the given
    document stream or content handler are converted to TikaExceptions
    before being passed to the client. (TIKA-198, TIKA-237)
    
The following people have contributed to Tika 0.4 by submitting or commenting
on the issues resolved in this release:

   Chris A. Mattmann
   Daan de Wit
   Dave Meikle
   David Weekly
   Jeremias Maerki
   Jonathan Koren
   Jukka Zitting
   Karl Heinz Marbaise
   Keith R. Bennett
   Maxim Valyanskiy
   Niall Pemberton
   Robert Burrell Donkin
   Sami Siren
   Siddharth Gargate
   Uwe Schindler

See http://tinyurl.com/mgv9o3 for more details on these contributions.


Release 0.3 - 03/09/2009
------------------------

The most notable changes in Tika 0.3 over the previous release are:

 * Tika now supports mime type glob patterns specified using
   standard JDK 1.4 (and beyond) syntax via the isregex attribute
   on the glob tag. See:

     http://java.sun.com/j2se/1.4.2/docs/api/java/util/regex/Pattern.html

   for more information. (TIKA-194)

 * Tika now supports the Office Open XML format used by
   Microsoft Office 2007. (TIKA-152)

 * All the metadata keys for Microsoft Office document properties are now
   included as constants in the MSOffice interface. Clients should use
   these constants instead of the raw string values to refer to specific
   metadata items. (TIKA-186)

 * Automatic detection of document types in Tika has been improved.
   For example Tika can now detect plain text just by looking at the first
   few bytes of the document. (TIKA-154)

 * Tika now disables the loading of all external entities in XML files
   that it parses as input documents. This improves security and avoids
   problems with potentially broken references. (TIKA-185)

 * Tika now replaces all invalid XML characters in the extracted text
   content with spaces. This prevents problems when output from Tika
   is processed with XML tools. (TIKA-180)

 * The Tika CLI now correctly flushes its buffers when invoked with the
   --text argument. This prevents the end of the text output from being
   lost. (TIKA-179)

 * Embedded text in MIDI files is now extracted. For example many karaoke
   files contain song lyrics embedded as MIDI text.

 * The text content of Microsoft Outlook message files no longer appears as
   multiple copies in the extracted text. (TIKA-197)

 * The ParsingReader class now makes most document metadata available
   already before any of the extracted text is consumed. This makes it
   easier for example to construct Lucene Document instances that contain
   both extracted text and metadata. (TIKA-203)

See http://tinyurl.com/tika-0-3-changes for a list of all changes in Tika 0.3.

The following people have contributed to Tika 0.3 by submitting or commenting
on the issues resolved in this release:

   Andrzej Rusin
   Chris A. Mattmann
   Dave Meikle
   Georger Ara√∫jo
   Guillermo Arribas
   Jonathan Koren
   Jukka Zitting
   Karl Heinz Marbaise
   Kumar Raja Jana
   Paul Borgermans
   Peter Becker
   S√©bastien Michel
   Uwe Schindler

See http://tinyurl.com/tika-0-3-contributions for more details on
these contributions.


Release 0.2 - 12/04/2008
------------------------

1.  TIKA-109 - WordParser fails on some Word files (Dave Meikle)

2.  TIKA-105 - Excel parser implementation based on POI's Event API
               (Niall Pemberton)

3.  TIKA-116 - Streaming parser for OpenDocument files (Jukka Zitting)

4.  TIKA-117 - Drop JDOM and Jaxen dependencies (Jukka Zitting)

5.  TIKA-115 - Tika package with all the dependencies (Jukka Zitting)

6.  TIKA-97  - Tika GUI (Jukka Zitting)

7.  TIKA-96  - Tika CLI (Jukka Zitting)

8.  TIKA-112 - Use Commons IO 1.4 (Jukka Zitting)

9.  TIKA-127 - Add support for Visio files (Jukka Zitting)

10. TIKA-129 - node() support for the streaming XPath utility (Jukka Zitting)

11. TIKA-130 - self-or-descendant axis does not match self in streaming XPath
               (Jukka Zitting)

12. TIKA-131 - Lazy XHTML prefix generation (Jukka Zitting)

13. TIKA-128 - HTML parser should produce XHTML SAX events (Jukka Zitting)

14. TIKA-133 - TeeContentHandler constructor should use varargs (Jukka Zitting)

15. TIKA-132 - Refactor Excel extractor to parse per sheet and add
               hyperlink support (Niall Pemberton)

16. TIKA-134 - mvn package does not produce packages for bin/src
               (Karl Heinz Marbaise)

17. TIKA-138 - Ignore HTML style and script content (Jukka Zitting)

18. TIKA-113 - Metadata (such as title) should not be part of content
               (Jukka Zitting)

19. TIKA-139 - Add a composite parser (Jukka Zitting)

20. TIKA-142 - Include application/xhtml+xml as valid mime type for XMLParser
               (mattmann)

21. TIKA-143 - Add ParsingReader (Jukka Zitting)

22. TIKA-144 - Upgrade nekohtml dependency (Jukka Zitting)

23. TIKA-145 - Separate NOTICEs and LICENSEs for binary and source packages
               (Jukka Zitting)

24. TIKA-146 - Upgrade to POI 3.1 (Jukka Zitting)

25. TIKA-99  - Support external parser programs (Jukka Zitting)

26. TIKA-149 - Parser for Zip files (Dave Meikle & Jukka Zitting)

27. TIKA-150 - Parser for tar files (Jukka Zitting)

28. TIKA-151 - Stream compression support (Jukka Zitting)

29. TIKA-156 - Some MIME magic patterns are ignored by MimeTypes
               (Jukka Zitting)

30. TIKA-155 - Java class file parser (Dave Brosius & Jukka Zitting)

31. TIKA-108 - New Tika logos (Yongqian Li & Jukka Zitting)

32. TIKA-120 - Add support for retrieving ID3 tags from MP3 files
               (Dave Meikle & Jukka Zitting)

33. TIKA-54  - Outlook msg parser
               (Rida Benjelloun, Dave Meikle & Jukka Zitting)

34. TIKA-114 - PDFParser : Getting content of the document using
               "writer.ToString ()" , some words are stuck together
               (Dave Meikle)

35. TIKA-161 - Enable PMD reports (Jukka Zitting)

36. TIKA-159 - Add support for parsing basic audio types: wav, aiff, au, midi
               (Sami Siren)

37. TIKA-140 - HTML parser unable to extract text
               (Julien Nioche & Jukka Zitting)

38. TIKA-163 - GUI does not support drag and drop in Gnome or KDE (Dave Meikle)

39. TIKA-166 - Update HTMLParser to parse contents of meta tags (Dave Meikle)

40. TIKA-164 - Upgrade of the nekohtml dependency to 1.9.9 (Jukka Zitting)

41. TIKA-165 - Upgrade of the ICU4J dependency to version 3.8 (Jukka Zitting)

42. TIKA-172 - New Open Document Parser that emits structured XHTML content
               (Uwe Schindler & Jukka Zitting)

43. TIKA-175 - Retrotranslate Tika for use in Java 1.4 environments (Jukka Zitting)

44. TIKA-177 - Improvements to build instruction in README (Chris Hostetter & Jukka Zitting)

45. TIKA-171 - New ContentHandler for plain text output that has no problem with
               missing white space after XHTML block tags (Uwe Schindler & Jukka Zitting)


Release 0.1-incubating - 12/27/2007
-----------------------------------

1. TIKA-5 - Port Metadata Framework from Nutch (mattmann)

2. TIKA-11 - Consolidate test classes into a src/test/java directory tree (mattmann)

3. TIKA-15 - Utils.print does not print a Content having no value (jukka)

4. TIKA-19 - org.apache.tika.TestParsers fails (bdelacretaz)

5. TIKA-16 - Issues with data files used for testing by TestParsers (bdelacretaz)

6. TIKA-14 - MimeTypeUtils.getMimeType() returns the default mime type for
             .odt (Open Office) file (bdelacretaz)

7. TIKA-12 - Add URL capability to MimeTypesUtils (jukka)

8. TIKA-13 - Fix obsolete package names in config.xml (siren)

9. TIKA-10 - Remove MimeInfoException catch clauses and import from TestParsers (siren)

10. TIKA-8 - Replaced the jmimeinfo dependency with a trivial mime type detector (jukka)

11. TIKA-7 - Added the Lius Lite code. Added missing dependencies to POM (jukka)

12. TIKA-18 - "Office" interface should be renamed "MSOffice" (mattmann)

13. TIKA-23 - Decouple Parser from ParserConfig (jukka)

14. TIKA-6 - Port Nutch (or better) MimeType detection system into Tika (J. Charron & mattmann)

15. TIKA-25 - Removed hardcoded reference to C:\oo.xml in OpenOfficeParser (K. Bennett & jukka)

16. TIKA-17 - Need to support URL's for input resources. (K. Bennett & mattmann)

17. TIKA-22 - Remove @author tags from the java source (mattmann)

18. TIKA-21 - Simplified configuration code (jukka)

19. TIKA-17 - Rename all "Lius" classes to be "Tika" classes (jukka)

20. TIKA-30 - Added utility constructors to TikaConfig (K. Bennett & jukka)

21. TIKA-28 - Rename config.xml to tika-config.xml or similar (mattmann)

22. TIKA-26 - Use Map<String, Content> instead of List<Content> (jukka)

23. TIKA-31 - protected Parser.parse(InputStream stream,
              Iterable<Content> contents) (jukka & K. Bennett)

24. TIKA-36 - A convenience method for getting a document's content's text
              would be helpful (K. Bennett & mattmann)

25. TIKA-33 - Stateless parsers (jukka)

26. TIKA-38 - TXTParser adds a space to the content it reads from a file (K. Bennett & ridabenjelloun)

27. TIKA-35 - Extract MsOffice properties, use RereadableInputStream devloped by K. Bennett (ridabenjelloun & K. Bennett)

28. TIKA-39 - Excel parsing improvements (siren & ridabenjelloun)

29. TIKA-34 - Provide a method that will return a default configuration
              (TikaConfig) (K. Bennett & mattmann)

30. TIKA-42 - Content class needs (String, String, String) constructor (K. Bennett)

31. TIKA-43 - Parser interface (jukka)

32. TIKA-47 - Remove TikaLogger (jukka)

33. TIKA-46 - Use Metadata in Parser (jukka & mattmann)

34. TIKA-48 - Merge MS Extractors and Parsers (jukka)

35. TIKA-45 - RereadableInputStream needs to be able to read to
              the end of the original stream on first rewind. (K. Bennett)

36. TIKA-41 - Resource files occur twice in jar file. (jukka)

37. TIKA-49 - Some files have old-style license headers, fixed (Robert Burrell Donkin & bdelacretaz)

38. TIKA-51 - Leftover temp files after running Tika tests, fixed (bdelacretaz)

39. TIKA-40 - Tika needs to support diverse character encodings (jukka)

40. TIKA-55 - ParseUtils.getParser() method variants should have consistent parameter orders
              (K. Bennett)

41. TIKA-52 - RereadableInputStream needs to support not closing the input stream it wraps.
              (K. Bennett via bdelacretaz)

42. TIKA-53 - XHTML SAX events from parsers (jukka)

43. TIKA-57 - Rename org.apache.tika.ms to org.apache.tika.parser.ms (jukka)

44. TIKA-62 - Use TikaConfig.getDefaultConfig() instead of a hardcoded
              config path in TestParsers (jukka)

45. TIKA-58 - Replace jtidy html parser with nekohtml based parser (siren)

46. TIKA-60 - Rename Microsoft parser classes (jukka)

47. TIKA-63 - Avoid multiple passes over the input stream in Microsoft parsers
              (jukka)

48. TIKA-66 - Use Java 5 features in org.apache.tika.mime (jukka)

49. TIKA-56 - Mime type detection fails with upper case file extensions such as "PDF"
             (mattmann)

50. TIKA-65 - Add encode detection support for HTML parser (siren)

51. TIKA-68 - Add dummy parser classes to be used as sentinels (jukka)

52. TIKA-67 - Add an auto-detecting Parser implementation (jukka)

53. TIKA-70 - Better MIME information for the Open Document formats (jukka)

54. TIKA-71 - Remove ParserConfig and ParserFactory (jukka)

55. TIKA-83 - Create a org.apache.tika.sax package for SAX utilities (jukka)

56. TIKA-84 - Add MimeTypes.getMimeType(InputStream) (jukka)

57. TIKA-85 - Add glob patterns from the ASF svn:eol-style documentation (jukka)

58. TIKA-100 - Structured PDF parsing (jukka)

59. TIKA-101 - Improve site and build (mattmann)

60. TIKA-102 - Parser implementations loading a large amount of content
               into a single String could be problematic (Niall Pemberton)

61. TIKA-107 - Remove use of assertions for argument checking (Niall Pemberton)

62. TIKA-104 - Add utility methods to throw IOException with the caused
               intialized (jukka & Niall Pemberton)

63. TIKA-106 - Remove dependency on Jakarta ORO - use JDK 1.4 Regex
               (Niall Pemberton)

64. TIKA-111 - Missing license headers (jukka)

65. TIKA-112 - XMLParser improvement (ridabenjelloun)<|MERGE_RESOLUTION|>--- conflicted
+++ resolved
@@ -9,11 +9,7 @@
   * Tika now has support for automatic image captioning, that
     combines Computer Vision and Natural Language Processing to
     automatically generate a readable caption for an image 
-<<<<<<< HEAD
-    (TIKA-2262, TIKA-2402, Gh-198, Gh-196, Gh-189).
-=======
-    (TIKA-2262, TIKA-2355).
->>>>>>> c6b6b173
+    (TIKA-2262, TIKA-2355, TIKA-2402, Gh-198, Gh-196, Gh-189).
 
   * Add TestCorruptedFiles to allow devs to test parsers against
     corrupted input files (TIKA-2430).
